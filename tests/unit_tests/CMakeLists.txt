--- conflicted
+++ resolved
@@ -36,14 +36,8 @@
 ## Link libraries ##############################################################
 FIND_PACKAGE (Boost COMPONENTS unit_test_framework system filesystem regex)
 
-<<<<<<< HEAD
-PKG_CHECK_MODULES(UT_SERVER_DEPS REQUIRED libvirt libvirt-glib-1.0 json gio-2.0
-                  libsystemd-journal libcap-ng libLogger libSimpleDbus libConfig
-                  libsystemd-daemon)
-=======
-PKG_CHECK_MODULES(UT_SERVER_DEPS REQUIRED lxc json gio-2.0
+PKG_CHECK_MODULES(UT_SERVER_DEPS REQUIRED lxc json gio-2.0 libsystemd-daemon
                   libsystemd-journal libcap-ng libLogger libSimpleDbus libConfig)
->>>>>>> e3d2a40e
 INCLUDE_DIRECTORIES(${COMMON_FOLDER} ${SERVER_FOLDER} ${UNIT_TESTS_FOLDER} ${CLIENT_FOLDER})
 INCLUDE_DIRECTORIES(SYSTEM ${UT_SERVER_DEPS_INCLUDE_DIRS} ${Boost_INCLUDE_DIRS})
 TARGET_LINK_LIBRARIES(${UT_SERVER_CODENAME} ${UT_SERVER_DEPS_LIBRARIES} ${Boost_LIBRARIES})
